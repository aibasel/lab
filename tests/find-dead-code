#! /bin/bash

set -e

# Change into top directory.
cd "$(dirname "$0")"
cd ..

python tests/whitelist.py
<<<<<<< HEAD
vulture --exclude=external lab downward examples/*.py examples/*/*.py tests
=======
vulture --exclude=external,data lab downward examples tests
>>>>>>> 0d801212
<|MERGE_RESOLUTION|>--- conflicted
+++ resolved
@@ -7,8 +7,4 @@
 cd ..
 
 python tests/whitelist.py
-<<<<<<< HEAD
-vulture --exclude=external lab downward examples/*.py examples/*/*.py tests
-=======
-vulture --exclude=external,data lab downward examples tests
->>>>>>> 0d801212
+vulture --exclude=external,data lab downward examples tests