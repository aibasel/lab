--- conflicted
+++ resolved
@@ -20,35 +20,10 @@
 log.save_returncode
 
 [
-<<<<<<< HEAD
-    suites.suite_optimal_with_ipc11,
-    suites.suite_satisficing_with_ipc11,
-    suites.suite_ipc06,
-    suites.suite_ipc08_opt,
-    suites.suite_ipc08_sat_strips,
-    suites.suite_interesting,
-    suites.suite_unsolvable,
-    suites.suite_test,
-    suites.suite_minitest,
-    suites.suite_tinytest,
-    suites.suite_strips_ipc12345,
-    suites.suite_all_formulations,
-    suites.suite_unit_costs,
-    suites.suite_diverse_costs,
-    suites.suite_sat_strips,
-    suites.suite_five_per_domain,
-]
-=======
     suites.suite_unsolvable,
     suites.suite_optimal,
     suites.suite_optimal_with_ipc11,
     suites.suite_satisficing_with_ipc11,
     suites.suite_satisficing_strips,
     suites.suite_all,
-]
-
-CompareRevisionsExperiment
-DownwardExperiment.add_portfolio
-standard_exp.get_exp
-standard_exp.EXPS
->>>>>>> 250b025b
+]