--- conflicted
+++ resolved
@@ -4,12 +4,6 @@
 
 [testenv]
 deps =
-<<<<<<< HEAD
-  pycodestyle
-  pyflakes
-=======
-  matplotlib
->>>>>>> 80d2c177
   pytest
 commands =
   bash {toxinidir}/tests/cleanup
