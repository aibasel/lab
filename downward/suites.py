# Downward Lab uses the Lab package to conduct experiments with the
# Fast Downward planning system.
#
# This program is free software: you can redistribute it and/or modify
# it under the terms of the GNU General Public License as published by
# the Free Software Foundation, either version 3 of the License, or
# (at your option) any later version.
#
# This program is distributed in the hope that it will be useful,
# but WITHOUT ANY WARRANTY; without even the implied warranty of
# MERCHANTABILITY or FITNESS FOR A PARTICULAR PURPOSE.  See the
# GNU General Public License for more details.
#
# You should have received a copy of the GNU General Public License
# along with this program.  If not, see <http://www.gnu.org/licenses/>.

import os

from lab import tools


<<<<<<< HEAD
def find_domain_file(benchmarks_dir, domain, problem):
    """
    Search for domain file in the directory *benchmarks_dir*/*domain*.
    Check the following names: 'domain.pddl', 'pXX-domain.pddl', or the
    full problem name preceeded by 'domain_'.
    """
    domain_basenames = [
        'domain.pddl',
        problem[:3] + '-domain.pddl',
        'domain_' + problem,
        'domain-' + problem,
    ]
    domain_dir = os.path.join(benchmarks_dir, domain)
    return tools.find_file(domain_basenames, domain_dir)


def get_pddl_task(benchmarks_dir, domain_name, problem_name):
    problem_file = os.path.join(benchmarks_dir, domain_name, problem_name)
    domain_file = find_domain_file(benchmarks_dir, domain_name, problem_name)
    return Problem(
        domain_name, problem_name, problem_file=problem_file,
        domain_file=domain_file)


class Domain(object):
=======
class Domain:
>>>>>>> a83018f8
    def __init__(self, benchmarks_dir, domain):
        self.domain = domain
        directory = os.path.join(benchmarks_dir, domain)
        problem_files = tools.natural_sort(
            [
                p
                for p in os.listdir(directory)
                if "domain" not in p and not p.endswith(".py")
            ]
        )
        self.problems = [
<<<<<<< HEAD
            get_pddl_task(benchmarks_dir, domain, problem)
            for problem in problem_files]
=======
            Problem(domain, problem, benchmarks_dir=benchmarks_dir)
            for problem in problem_files
        ]
>>>>>>> a83018f8

    def __str__(self):
        return self.domain

    def __repr__(self):
        return f"<Domain {self.domain}>"

    def __hash__(self):
        return hash(self.domain)

    def __eq__(self, other):
        return self.domain == other.domain

    def __iter__(self):
        return iter(self.problems)


<<<<<<< HEAD
class Problem(object):
    def __init__(
            self, domain, problem, problem_file, domain_file=None,
            properties=None):
=======
class Problem:
    def __init__(
        self,
        domain,
        problem,
        benchmarks_dir="",
        domain_file=None,
        problem_file=None,
        properties=None,
    ):
>>>>>>> a83018f8
        """
        *domain* and *problem* are the display names of the domain and
        problem, *domain_file* and *problem_file* are paths to the
        respective files on the disk. If *domain_file* is not given,
        assume that *problem_file* is a SAS task.

        *properties* may be a dictionary of entries that should be
        added to the properties file of each run that uses this
        problem. ::

            suite = [
                Problem('gripper-original', 'prob01.pddl',
                    problem_file='/path/to/original/problem.pddl',
                    domain_file='/path/to/original/domain.pddl',
                    properties={'relaxed': False}),
                Problem('gripper-relaxed', 'prob01.pddl',
                    problem_file='/path/to/relaxed/problem.pddl',
                    domain_file='/path/to/relaxed/domain.pddl',
                    properties={'relaxed': True}),
                Problem('gripper', 'prob01.pddl', '/path/to/prob01.pddl')
            ]
        """
        self.domain = domain
        self.problem = problem
        self.problem_file = problem_file
        self.domain_file = domain_file
<<<<<<< HEAD
=======
        if self.domain_file is None:
            domain_basenames = [
                "domain.pddl",
                self.problem[:3] + "-domain.pddl",
                "domain_" + self.problem,
                "domain-" + self.problem,
            ]
            domain_dir = os.path.join(benchmarks_dir, self.domain)
            self.domain_file = tools.find_file(domain_basenames, domain_dir)

        self.problem_file = problem_file or os.path.join(
            benchmarks_dir, self.domain, self.problem
        )
>>>>>>> a83018f8

        self.properties = properties or {}
        self.properties.setdefault("domain", self.domain)
        self.properties.setdefault("problem", self.problem)

    def __str__(self):
        return (
            f"<Problem {self.domain}({self.domain_file}):{self.problem}"
            f"({self.problem_file}):{self.properties}>"
        )


def _generate_problems(benchmarks_dir, description):
    """
    Descriptions are either domains (e.g., "gripper") or problems
    (e.g., "gripper:prob01.pddl").
    """
    if isinstance(description, Problem):
        yield description
    elif isinstance(description, Domain):
<<<<<<< HEAD
        for problem in description:
            yield problem
    elif ':' in description:
        domain_name, problem_name = description.split(':', 1)
        problem_file = os.path.join(benchmarks_dir, domain_name, problem_name)
        domain_file = find_domain_file(benchmarks_dir, domain_name, problem_name)
        yield Problem(
            domain_name, problem_name, problem_file=problem_file,
            domain_file=domain_file)
=======
        yield from description
    elif ":" in description:
        domain_name, problem_name = description.split(":", 1)
        yield Problem(domain_name, problem_name, benchmarks_dir=benchmarks_dir)
>>>>>>> a83018f8
    else:
        yield from Domain(benchmarks_dir, description)


def build_suite(benchmarks_dir, descriptions):
    """
    *descriptions* must be a list of domain or problem descriptions::

        build_suite(benchmarks_dir, ["gripper", "grid:prob01.pddl"])

    """
    result = []
    for description in descriptions:
        result.extend(_generate_problems(benchmarks_dir, description))
    return result<|MERGE_RESOLUTION|>--- conflicted
+++ resolved
@@ -19,7 +19,6 @@
 from lab import tools
 
 
-<<<<<<< HEAD
 def find_domain_file(benchmarks_dir, domain, problem):
     """
     Search for domain file in the directory *benchmarks_dir*/*domain*.
@@ -27,10 +26,10 @@
     full problem name preceeded by 'domain_'.
     """
     domain_basenames = [
-        'domain.pddl',
-        problem[:3] + '-domain.pddl',
-        'domain_' + problem,
-        'domain-' + problem,
+        "domain.pddl",
+        problem[:3] + "-domain.pddl",
+        "domain_" + problem,
+        "domain-" + problem,
     ]
     domain_dir = os.path.join(benchmarks_dir, domain)
     return tools.find_file(domain_basenames, domain_dir)
@@ -40,14 +39,11 @@
     problem_file = os.path.join(benchmarks_dir, domain_name, problem_name)
     domain_file = find_domain_file(benchmarks_dir, domain_name, problem_name)
     return Problem(
-        domain_name, problem_name, problem_file=problem_file,
-        domain_file=domain_file)
+        domain_name, problem_name, problem_file=problem_file, domain_file=domain_file
+    )
 
 
-class Domain(object):
-=======
 class Domain:
->>>>>>> a83018f8
     def __init__(self, benchmarks_dir, domain):
         self.domain = domain
         directory = os.path.join(benchmarks_dir, domain)
@@ -59,14 +55,8 @@
             ]
         )
         self.problems = [
-<<<<<<< HEAD
-            get_pddl_task(benchmarks_dir, domain, problem)
-            for problem in problem_files]
-=======
-            Problem(domain, problem, benchmarks_dir=benchmarks_dir)
-            for problem in problem_files
+            get_pddl_task(benchmarks_dir, domain, problem) for problem in problem_files
         ]
->>>>>>> a83018f8
 
     def __str__(self):
         return self.domain
@@ -84,23 +74,10 @@
         return iter(self.problems)
 
 
-<<<<<<< HEAD
-class Problem(object):
-    def __init__(
-            self, domain, problem, problem_file, domain_file=None,
-            properties=None):
-=======
 class Problem:
     def __init__(
-        self,
-        domain,
-        problem,
-        benchmarks_dir="",
-        domain_file=None,
-        problem_file=None,
-        properties=None,
+        self, domain, problem, problem_file, domain_file=None, properties=None
     ):
->>>>>>> a83018f8
         """
         *domain* and *problem* are the display names of the domain and
         problem, *domain_file* and *problem_file* are paths to the
@@ -127,22 +104,6 @@
         self.problem = problem
         self.problem_file = problem_file
         self.domain_file = domain_file
-<<<<<<< HEAD
-=======
-        if self.domain_file is None:
-            domain_basenames = [
-                "domain.pddl",
-                self.problem[:3] + "-domain.pddl",
-                "domain_" + self.problem,
-                "domain-" + self.problem,
-            ]
-            domain_dir = os.path.join(benchmarks_dir, self.domain)
-            self.domain_file = tools.find_file(domain_basenames, domain_dir)
-
-        self.problem_file = problem_file or os.path.join(
-            benchmarks_dir, self.domain, self.problem
-        )
->>>>>>> a83018f8
 
         self.properties = properties or {}
         self.properties.setdefault("domain", self.domain)
@@ -163,22 +124,17 @@
     if isinstance(description, Problem):
         yield description
     elif isinstance(description, Domain):
-<<<<<<< HEAD
-        for problem in description:
-            yield problem
-    elif ':' in description:
-        domain_name, problem_name = description.split(':', 1)
+        yield from description
+    elif ":" in description:
+        domain_name, problem_name = description.split(":", 1)
         problem_file = os.path.join(benchmarks_dir, domain_name, problem_name)
         domain_file = find_domain_file(benchmarks_dir, domain_name, problem_name)
         yield Problem(
-            domain_name, problem_name, problem_file=problem_file,
-            domain_file=domain_file)
-=======
-        yield from description
-    elif ":" in description:
-        domain_name, problem_name = description.split(":", 1)
-        yield Problem(domain_name, problem_name, benchmarks_dir=benchmarks_dir)
->>>>>>> a83018f8
+            domain_name,
+            problem_name,
+            problem_file=problem_file,
+            domain_file=domain_file,
+        )
     else:
         yield from Domain(benchmarks_dir, description)
 
