--- conflicted
+++ resolved
@@ -96,13 +96,8 @@
     _get_states_pattern('reopened_until_last_jump', 'Reopened until last jump:'),
     ('search_time', re.compile(r'^Search time: (.+)s$'), float),
     ('total_time', re.compile(r'^Total time: (.+)s$'), float),
-<<<<<<< HEAD
     ('raw_memory', re.compile(r'Peak memory: (.+) KB'), int),
-    # For iterated searches we discard any h values. Here we will not find
-=======
-    ('memory', re.compile(r'Peak memory: (.+) KB'), int),
     # For iterated searches we discard all h values. Here we will not find
->>>>>>> d5a4a321
     # anything before the "cumulative" line and stop the search. For single
     # searches we will find the h value if it isn't a multi-heuristic search.
     ('initial_h_value',
