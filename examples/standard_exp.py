#! /usr/bin/env python

import os
import platform
import shutil
from subprocess import call
import sys

from lab.environments import LocalEnvironment, MaiaEnvironment
from lab.steps import Step

from downward.experiment import DownwardExperiment
from downward.reports.absolute import AbsoluteReport


NODE = platform.node()
REMOTE = 'cluster' in NODE or NODE.startswith('gkigrid') or NODE in ['habakuk', 'turtur']
SCP_LOGIN = 'seipp@maia'
ATTRIBUTES = ['coverage', 'cost', 'quality', 'total_time']

REMOTE_EXPS = os.path.expanduser('/infai/seipp/experiments/')
LOCAL_EXPS = os.path.expanduser('/home/jendrik/lab/experiments/')

REMOTE_REPO = os.path.expanduser('/infai/seipp/projects/downward')
LOCAL_REPO = os.path.expanduser('/home/jendrik/projects/Downward/downward')

REMOTE_PYTHON = 'python2.7'
LOCAL_PYTHON = 'python2.7'

if REMOTE:
    EXPS = REMOTE_EXPS
    REPO = REMOTE_REPO
    PYTHON = REMOTE_PYTHON
    CACHE_DIR = os.path.expanduser('~/lab/')
else:
    EXPS = LOCAL_EXPS
    REPO = LOCAL_REPO
    PYTHON = LOCAL_PYTHON
    CACHE_DIR = os.path.expanduser('~/lab/')


class StandardDownwardExperiment(DownwardExperiment):
    def __init__(self, path=None, repo=None, environment=None,
                 combinations=None, limits=None, attributes=None,
                 derived_properties=None, priority=0, queue=None,
                 processes=2, email=None, cache_dir=CACHE_DIR, **kwargs):
        if path is None:
            path = os.path.splitext(os.path.basename(sys.argv[0]))[0]

        expname = os.path.basename(path)

        remote_exppath = os.path.join(REMOTE_EXPS, path)
        local_exppath = os.path.join(LOCAL_EXPS, path)

        if REMOTE:
            exppath = remote_exppath
            repo = repo or REMOTE_REPO
            environment = environment or MaiaEnvironment(priority=priority,
                                                         queue=queue,
                                                         email=email)
        else:
            exppath = local_exppath
            repo = repo or LOCAL_REPO
            environment = environment or LocalEnvironment(processes=processes)

        DownwardExperiment.__init__(self, path=exppath, environment=environment,
                                    repo=repo, combinations=combinations,
                                    limits=limits, cache_dir=cache_dir, **kwargs)

        self.set_path_to_python(PYTHON)

        if attributes is None:
            attributes = ATTRIBUTES

        # Add report steps
        abs_report_file = os.path.join(self.eval_dir, '%s-abs.html' % expname)
        self.add_report(AbsoluteReport(attributes=attributes, colored=True, derived_properties=derived_properties),
                        name='report-abs', outfile=abs_report_file)

<<<<<<< HEAD
        if REMOTE:
            # Compress the experiment directory
            self.add_step(Step.zip_exp_dir(self))
            self.add_step(Step('zip-eval-dir', call,
                               ['tar', '-cjf', self.name + '-eval.tar.bz2', self.name + '-eval'],
                          cwd=os.path.dirname(self.path)))

=======
>>>>>>> ee159498
        self.add_step(Step('remove-eval-dir', shutil.rmtree, self.eval_dir, ignore_errors=True))

        if not REMOTE:
            # Copy the results to local directory
            self.add_step(Step('scp-eval-dir', call, [
                'scp', '-r',
                '%s:%s-eval' % (SCP_LOGIN, remote_exppath),
                '%s-eval' % local_exppath]))


def get_exp(suite, configs, combinations=None, limits=None, attributes=None):
    exp = StandardDownwardExperiment(combinations=combinations, limits=limits,
                                     attributes=attributes)

    exp.add_suite(suite)
    for nick, config in configs:
        exp.add_config(nick, config)
    return exp<|MERGE_RESOLUTION|>--- conflicted
+++ resolved
@@ -77,16 +77,6 @@
         self.add_report(AbsoluteReport(attributes=attributes, colored=True, derived_properties=derived_properties),
                         name='report-abs', outfile=abs_report_file)
 
-<<<<<<< HEAD
-        if REMOTE:
-            # Compress the experiment directory
-            self.add_step(Step.zip_exp_dir(self))
-            self.add_step(Step('zip-eval-dir', call,
-                               ['tar', '-cjf', self.name + '-eval.tar.bz2', self.name + '-eval'],
-                          cwd=os.path.dirname(self.path)))
-
-=======
->>>>>>> ee159498
         self.add_step(Step('remove-eval-dir', shutil.rmtree, self.eval_dir, ignore_errors=True))
 
         if not REMOTE:
