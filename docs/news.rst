News
====

.. module :: lab.experiment
.. module :: downward.experiments


<<<<<<< HEAD
v1.12 (2017-01-09)
------------------

downward
^^^^^^^^
* Only compress "output" file if it exists.
* Preprocess parser: make legacy preprocessor output optional.
=======
v2.0 (unreleased)
-----------------

lab
^^^
* Show warning and ask for action when evaluation dir already exists.
* Add ``scale`` parameter to Attribute. It is used by the plot reports.
* Add ``digits`` parameter to Attribute for specifying the number of digits after the decimal point.
* Pass name, function, args and kwargs to ``exp.add_step()``. Deprecate passing Step objects.
* After calling ``add_resource("mynick", ...)``, use resource in commands with "{mynick}".
* Call: make ``name`` parameter mandatory, rename ``mem_limit`` kwarg to ``memory_limit``.
* Store grid job files in ``<exp-dir>-grid-steps``.
* Use common ``run-dispatcher`` script for local and remote experiments.
* LocalEnvironment: support randomizing task order (enabled by default).
* Make ``path`` parameter optional for all experiments.
* Warn if steps are listed explicitly and ``--all`` is used.
* Change main experiment step name from "start" to "run".
* Deprecate ``exp()``. Use ``exp.run_steps()`` instead.
* Don't filter ``None`` values in ``lab.reports`` helper functions.
* Make logging clearer.
* Add example FF experiment.
* Remove deprecated code (e.g. predefined Step objects, ``tools.sendmail()``).
* Remove ``Run.require_resource()``. All resources have always been available for all runs.
* Fetcher: remove ``write_combined_props`` parameter.
* Remove ``Sequence`` class.
* Parser: remove ``key_value_patterns`` parameter. A better solution is in the works.
* Remove ``tools.overwrite_dir()`` and ``tools.get_command_output()``.
* Remove ``lab.reports.minimum()``, ``lab.reports.maximum()``, ``lab.reports.stddev()``.
* Move ``lab.reports.prod()`` to ``lab.tools.product()``.
* Rename ``lab.reports.gm()`` to ``lab.reports.geometric_mean()`` and
  ``lab.reports.avg()`` to ``lab.reports.arithmetic_mean()``.
* Many speed improvements and better error messages.
* Rewrite docs.

downward
^^^^^^^^
* Always validate plans. Previous lab versions don't add ``--validate``
  since older Fast Downward versions don't support it.
* HTML reports: hide tables by default, add buttons for toggling visibility.
* Unify "score_*", "quality" and "coverage" attributes: assign values in range [0, 1]
  and compute only sum and no average.
* Don't print tables on commandline.
* Remove DownwardExperiment and other deprecated code.
* Move ``FastDownwardExperiment`` into ``downward/experiment.py``.
* Rename ``config`` attribute to ``algorithm``. Remove ``config_nick`` attribute.
* Change call name from "search" to "fast-downward".
* Remove "memory_capped", and "id_string" attributes.
* Report raw memory in "unexplained errors" table.
* Parser: remove ``group`` argument from ``add_pattern()``, and always use group 1.
* Remove ``cache_dir`` parameter. Add ``revision_cache`` parameter to ``FastDownwardExperiment``.
* Fetcher: remove ``copy_all`` option.
* Remove predefined benchmark suites.
* Remove IpcReport, ProblemPlotReport, RelativeReport, SuiteReport and TimeoutReport.
* Rename CompareConfigsReport to ComparativeReport.
* Remove possibility to add ``_relative`` to an attribute to obtain relative results.
* Apply filters sequentially instead of interleaved.
* PlanningReport: remove ``derived_properties`` parameter. Use two filters
  instead: one for caching results, the other for adding new properties
  (see ``QualityFilters`` in ``downward/reports/__init__.py``).
* PlotReport: use fixed legend location, remove ``category_styles`` option.
* AbsoluteReport: remove ``colored`` parameter and always color HTML reports.
* Don't use domain links in Latex reports.
* AbsoluteReport: Remove ``resolution`` parameter and always use ``combined`` resolution.
* Rewrite docs.
>>>>>>> 6a7abe35


v1.11 (2016-12-15)
------------------

lab
^^^
* Add bitbucket-pipelines.yml for continuous integration testing.

downward
^^^^^^^^
* Add IPC 2014 benchmark suites (Silvan).
* Set ``min_wins=False`` for ``dead_ends`` attribute.
* Fit coordinates better into plots.
* Add finite_sum() function and use it for ``initial_h_value`` (Silvan).
* Update example scripts for repos without benchmarks.
* Update docs.


v1.10 (2015-12-11)
------------------

lab
^^^
* Add ``permissions`` parameter to :func:`Experiment.add_new_file()`.
* Add default parser which checks that log files are not bigger than 100 MB. Maybe we'll make this configurable in the future.
* Ensure that resource names are not shared between runs and experiment.
* Show error message if resource names are not unique.
* Table: don't format list items. This allows us to keep the quotes for configuration lists.

downward
^^^^^^^^
* Cleanup :py:mod:`downward.suites`: update suite names, add STRIPS and
  ADL versions of all IPCs. We recommend selecting a subset of domains
  manually to only run your code on "interesting" benchmarks. As a
  starting point you can use the suites ``suite_optimal_strips`` or
  ``suite_satisficing``.


v1.9.1 (2015-11-12)
-------------------

downward
^^^^^^^^
* Always prepend build options with ``-j<num_cpus>``.
* Fix: Use correct revisions in ``FastDownwardExperiment``.
* Don't abort parser if resource limits can't be found (support old planner versions).


v1.9 (2015-11-07)
-----------------

lab
^^^
* Add :func:`lab.experiment.Experiment.add_command()` method.
* Add :py:data:`lab.__version__` string.
* Explicitly remove support for Python 2.6.

downward
^^^^^^^^
* Add :py:class:`downward.experiment.FastDownwardExperiment` class for whole-planner experiments.
* Deprecate :py:class:`downward.experiments.DownwardExperiment` class.
* Repeat headers between domains in :py:class:`downward.reports.taskwise.TaskwiseReport`.


v1.8 (2015-10-02)
-----------------

lab
^^^
* Deprecate predefined experiment steps (``remove_exp_dir``,
  ``zip_exp_dir``, ``unzip_exp_dir``).
* Docs: add FAQs, update docs.
* Add more regression and style tests.

downward
^^^^^^^^
* Parse both evaluated states (evaluated) and evaluations (evaluations).
* Add example experiment showing how to make reports for data obtained without lab.
* Add suite_sat_strips().
* Parse negative initial h values.
* Support CMake builds.


v1.7 (2015-08-19)
-----------------

lab
^^^
* Automatically determine whether to queue steps sequentially on the grid.
* Reports: right-align headers (except the left-most one).
* Reports: let :func:`lab.reports.gm` return 0 if any of the numbers is 0.
* Add test that checks for dead code with vulture.
* Remove Step.remove_exp_dir step.
* Remove default time and memory limits for commands. You can now pass
  ``mem_limit=None`` and ``time_limit=None`` to disable limits for a
  command.
* Pass ``extra_options`` kwarg to
  :py:class:`lab.environments.OracleGridEngineEnvironment` to set
  additional options like parallel environments.
* Sort ``properties`` files by keys.

downward
^^^^^^^^
* Add support for new python driver script ``fast-downward.py``.
* Use booktabs package for latex tables.
* Remove vertical lines from Latex tables (recommended by booktabs docs).
* Capitalize attribute names and remove underscores for Latex reports.
* Allow fractional plan costs.
* Set search_time and total_time to 0.01 instead of 0.1 if they are 0.0 in the log.
* Parse initial h-value for aborted searches (Florian).
* Use EXIT_UNSOLVABLE instead of logs to determine unsolvability.
  Currently, this exit code is only returned by EHC.
* Exit with warning if search parser is not executable.
* Deprecate ``downward/configs.py`` module.
* Deprecate ``examples/standard_exp.py`` module.
* Remove ``preprocess-all.py`` script.
* By default, use all CPUs for compiling Fast Downward.


v1.6
----

lab
^^^
* Restore earlier default behavior for grid jobs by passing all environment variables (e.g. ``PYTHONPATH``) to the job environments.

downward
^^^^^^^^
* Use write-once revision cache: instead of *cloning* the full FD repo
  into the revision cache only *copy* the ``src`` directory. This
  greatly reduces the time and space needed to cache revisions. As a
  consequence you cannot specify the destination for the clone
  anymore (the ``dest`` keyword argument is removed from the
  ``Translator``, ``Preprocessor`` and ``Planner`` classes) and only
  local FD repositories are supported (see
  :class:`downward.checkouts.HgCheckout`). After the files have been
  copied into the cache and FD has been compiled, a special file
  (``build_successful``) is written in the cache directory. When
  the cached revision is requested later an error is shown if this
  file is missing.
* Only use exit codes to reason about error reasons. Merge from FD master if your FD version does not produce meaningful exit codes.
* Preprocess parser: only parse logs and never output files.
* Never copy ``all.groups`` and ``test.groups`` files. Old Fast Downward branches need to merge from master.
* Always compress ``output.sas`` (also for ``compact=False``). Use ``xz`` for compressing.


v1.5
----

lab
^^^
* Add :func:`Experiment.add_fetcher()` method.
* If all columns have the same value in an uncolored table row, make all values bold, not grey.
* In :func:`Experiment.add_resource()` and :func:`Run.add_resource()` set ``dest=None`` if you don't want to copy or link the resource, but only need an alias to reference it in a command.
* Write and keep all logfiles only if they actually have content.
* Don't log time and memory consumption of process groups. It is still an unexplained error if too much wall-clock time is used.
* Randomize task order for grid experiments by default. Use ``randomize_task_order=False`` to disable this.
* Save wall-clock times in properties file.
* Do not replace underscores by dashes in table headers. Instead allow browsers to break lines after underscores.
* Left-justify string and list values in tables.

downward
^^^^^^^^
* Add optional *nick* parameter to Translator, Preprocessor and Planner classes. It defaults to the revision name *rev*.
* Save ``hg id`` output for each checkout and include it in reports.
* Add *timeout* parameter to :func:`DownwardExperiment.add_config()`.
* Count malformed-logs as unexplained errors.
* Pass ``legend_location=None`` if you don't need a legend in your plot.
* Pass custom benchmark directories in :func:`DownwardExperiment.add_suite()` by using the *benchmarks_dir* keyword argument.
* Do not copy logs from preprocess runs into search runs.
* Reference preprocessed files in run scripts instead of creating links if ``compact=True`` is given in the experiment constructor (default).
* Remove ``unexplained_error`` attribute. Errors are unexplained if ``run['error']`` starts with 'unexplained'.
* Remove ``*_error`` attributes. It is preferrable to inspect ``*_returncode`` attributes instead (e.g. ``search_returncode``).
* Make report generation faster (10-fold speedup for big reports).
* Add :func:`DownwardExperiment.add_search_parser()` method.
* Run ``make clean`` in revision-cache after compiling preprocessor and search code.
* Strip executables after compilation in revision-cache.
* Do not copy lab into experiment directories and grid-steps. Use the global lab version instead.


v1.4
----

lab
^^^
* Add :py:func:`exp.add_report() <lab.experiment.Experiment.add_report>` method to simplify adding reports.
* Use simplejson when available to make loading properties more than twice as fast.
* Raise default check-interval in Calls to 5s. This should reduce lab's overhead.
* Send mail when grid experiment finishes. Usage: ``MaiaEnvironment(email='mymail@example.com')``.
* Remove ``steps.Step.publish_reports()`` method.
* Allow creating nested new files in experiment directory (e.g. ``exp.add_new_file('path/to/file.txt')``).
* Remove duplicate attributes from reports.
* Make commandline parser available globally as :data:`lab.experiment.ARGPARSER` so users can add custom arguments.
* Add ``cache_dir`` parameter in :py:class:`Experiment <lab.experiment.Experiment>` for specifying where lab stores temporary data.

downward
^^^^^^^^
* Move ``downward.experiment.DownwardExperiment`` to ``downward.experiments.DownwardExperiment``, but keep both import locations indefinitely.
* Flag invalid plans in absolute reports.
* PlanningReport: When you append '_relative' to an attribute, you will get a table containing the attribute's values of each configuration relative to the leftmost column.
* Use bzip2 for compressing output.sas files instead of tar+gzip to save space and make opening the files easier.
* Use bzip2 instead of gzip for compressing experiment directories to save space.
* Color absolute reports by default.
* Use log-scale instead of symlog-scale for plots. This produces equidistant grid lines.
* By default place legend right of scatter plots.
* Remove ``--dereference`` option from tar command.
* Copy (instead of linking) PDDL files into preprocessed-tasks dir.
* Add table with Fast Downward commandline strings and revisions to AbsoluteReport.


v1.3
----

lab
^^^
* For Latex tables only keep the first two and last two hlines.

downward
^^^^^^^^
* Plots: Make category_styles a dictionary mapping from names to dictionaries of
  matplotlib plotting parameters to allow for more and simpler customization.
  This means e.g. that you can now change the line style in plots.
* Produce a combined domain- and problem-wise AbsoluteReport if ``resolution=combined``.
* Include info in AbsoluteReport if a table has no entries.
* Plots: Add ``params`` argument for specifying matplotlib parameters like
  font-family, label sizes, line width, etc.
* AbsoluteReport: If a non-numerical attribute is included in a domain-wise
  report, include some info in the table instead of aborting.
* Add :py:class:`Attribute <lab.reports.Attribute>` class for wrapping custom
  attributes that need non-default report options and aggregation functions.
* Parse ``expansions_until_last_jump`` attribute.
* Tex reports: Add number of tasks per domain with new ``\numtasks{x}`` command
  that can be cutomized in the exported texts.
* Add pgfplots backend for plots.


v1.2
----

lab
^^^
* Fetcher: Only copy the link not the content for symbolic links.
* Make properties files more compact by using an indent of 2 instead of 4.
* Nicer format for commandline help for experiments.
* Reports: Only print available attributes if none have been set.
* Fetcher: Pass custom parsers to fetcher to parse values from a finished experiment.
* For geometric mean calculation substitute 0.1 for values <= 0.
* Only show warning if not all attributes for the report are found in the evaluation dir,
  don't abort if at least one attribute is found.
* If an attribute is None for all runs, do not conclude it is not numeric.
* Abort if experiment path contains a colon.
* Abort with warning if all runs have been filtered for a report.
* Reports: Allow specifying a *single* attribute as a string instead of
  a list of one string (e.g. attributes='coverage').

downward
^^^^^^^^
* If compact=True for a DownwardExperiment, link to the benchmarks instead of copying them.
* Do not call ./build-all script, but build components only if needed.
* Fetch and compile sources only when needed: Only prepare translator and
  preprocessor for preprocessing experiments and only prepare planners for
  search experiments. Do it in a grid job if possible.
* Save space by deleting the benchmarks directories and omitting the search
  directory and validator for preprocess experiments.
* Only support using 'src' directory, not the old 'downward' dir.
* Use downward script regardless of other binaries found in the search directory.
* Do not try to set parent-revision property. It cannot be determined without
  fetching the code first.
* Make ProblemPlotReport class more general by allowing the get_points() method
  to return an arbitrary number of points and categories.
* Specify xscale and yscale (linear, log, symlog) in PlotReports.
* Fix removing downward.tmp.* files (use bash for globbing). This greatly reduces
  the needed space for an experiment.
* Label axes in ProblemPlots with ``xlabel`` and ``ylabel``.
* If a grid environment is selected, use all CPUs for compiling Fast Downward.
* Do not use the same plot style again if it has already been assigned by the user.
* Only write plot if valid points have been added.
* DownwardExperiment: Add member ``include_preprocess_results_in_search_runs``.
* Colored reports: If all configs have the same value in a row and some are None,
  highlight the values in green instead of making them grey.
* Never set 'error' to 'none' if 'search_error' is true.
* PlotReport: Add ``legend_location`` parameter.
* Plots: Sort coordinates by x-value for correct connections between points.
* Plots: Filter duplicate coordinates for nicer drawing.
* Use less padding for linear scatterplots.
* Scatterplots: Add ``show_missing`` parameter.
* Absolute reports: For absolute attributes (e.g. coverage)
  print a list of numbers of problems behind the domain name if not all configs
  have a value for the same number of problems.
* Make 'unsolvable' an absolute attribute, i.e. one where we consider problem
  runs for which not all configs have a value.
* If a non-numeric attribute is present in a domain-wise report, state its type
  in the error message.
* Let plots use the ``format`` parameter given in constructor.
* Allow generation of pgf plot files (only available in matplotlib 1.2).
* Allow generation of pdf and eps plots.
* DownwardReport: Allow passing a single function for ``derived_properties``.
* Plots: Remove code that sets parameters explicitly, sort items in legend.
* Add parameters to PlotReport that set the axes' limits.
* Add more items to downward FAQ.


v1.1
----

lab
^^^
* Add filter shortcuts: ``filter_config_nick=['lama', 'hcea'], filter_domain=['depot']`` (see :py:class:`Report <lab.reports.Report>`) (Florian)
* Ability to use more than one filter function (Florian)
* Pass an optional filter to :py:class:`Fetcher <lab.fetcher.Fetcher>` to fetch only a subset of results (Florian)
* Better handling of timeouts and memory-outs (Florian)
* Try to guess error reason when run was killed because of resource limits (Florian)
* Do not abort after failed commands by default
* Grid: When --all is passed only run all steps if none are supplied
* Environments: Support Uni Basel maia cluster (Malte)
* Add "pi" example
* Add example showing how to parse custom attributes
* Do not add resources and files again if they are already added to the experiment
* Abort if no runs have been added to the experiment
* Round all float values for the tables
* Add function :py:func:`lab.tools.sendmail` for sending e-mails
* Many bugfixes
* Added more tests
* Improved documentation

downward
^^^^^^^^
* Make the files output.sas, domain.pddl and problem.pddl optional for search experiments
* Use more compact table of contents for AbsoluteReports
* Use named anchors in AbsoluteReport (``report.html#expansions``, ``report.html#expansions-gripper``)
* Add colored absolute tables (see :py:class:`AbsoluteReport <downward.reports.absolute.AbsoluteReport>`)
* Do not add summary functions in problem-wise reports
* New report class :py:class:`ProblemPlotReport <downward.reports.plot.ProblemPlotReport>`
* Save more properties about experiments in the experiments's properties file for easy lookup (suite, configs, portfolios, etc.)
* Use separate table for each domain in problem-wise reports
* Sort table columns based on given config filters if given (Florian)
* Do not add VAL source files to experiment
* Parse number of reopened states
* Remove temporary downward files even if downward was killed
* Divide scatter-plot points into categories and lable them (see :py:class:`ScatterPlotReport <downward.reports.scatter.ScatterPlotReport>`) (Florian)
* Only add a highlighting and summary functions for numeric attributes in AbsoluteReports
* Compile validator if it isn't compiled already
* Downward suites: Allow writing SUITE_NAME_FIRST to run the first instance of all domains in SUITE_NAME
* LocalEnvironment: If ``processes`` is given, use as many jobs to compile the planner in parallel
* Check python version before creating preprocess experiment
* Add avg, min, max and stddev rows to relative reports
* Add RelativeReport
* Add :py:func:`DownwardExperiment.set_path_to_python() <downward.experiment.DownwardExperiment.set_path_to_python>`
* Many bugfixes
* Improved documentation<|MERGE_RESOLUTION|>--- conflicted
+++ resolved
@@ -5,16 +5,7 @@
 .. module :: downward.experiments
 
 
-<<<<<<< HEAD
-v1.12 (2017-01-09)
-------------------
-
-downward
-^^^^^^^^
-* Only compress "output" file if it exists.
-* Preprocess parser: make legacy preprocessor output optional.
-=======
-v2.0 (unreleased)
+v2.0 (2017-01-09)
 -----------------
 
 lab
@@ -78,7 +69,15 @@
 * Don't use domain links in Latex reports.
 * AbsoluteReport: Remove ``resolution`` parameter and always use ``combined`` resolution.
 * Rewrite docs.
->>>>>>> 6a7abe35
+
+
+v1.12 (2017-01-09)
+------------------
+
+downward
+^^^^^^^^
+* Only compress "output" file if it exists.
+* Preprocess parser: make legacy preprocessor output optional.
 
 
 v1.11 (2016-12-15)
